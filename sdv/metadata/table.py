--- conflicted
+++ resolved
@@ -460,15 +460,11 @@
             pandas.DataFrame:
                 Transformed data.
         """
-<<<<<<< HEAD
+        if not self.fitted:
+            raise MetadataNotFittedError()
+
         fields = self.get_dtypes(ids=False)
         data = self._anonymize(data[fields])
-=======
-        if not self.fitted:
-            raise MetadataNotFittedError()
-
-        data = self._anonymize(data[self._field_names])
->>>>>>> 11d9fd1f
 
         for constraint in self._constraints:
             data = constraint.transform(data)
